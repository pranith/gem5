/*
 * Copyright (c) 2001-2005 The Regents of The University of Michigan
 * All rights reserved.
 *
 * Redistribution and use in source and binary forms, with or without
 * modification, are permitted provided that the following conditions are
 * met: redistributions of source code must retain the above copyright
 * notice, this list of conditions and the following disclaimer;
 * redistributions in binary form must reproduce the above copyright
 * notice, this list of conditions and the following disclaimer in the
 * documentation and/or other materials provided with the distribution;
 * neither the name of the copyright holders nor the names of its
 * contributors may be used to endorse or promote products derived from
 * this software without specific prior written permission.
 *
 * THIS SOFTWARE IS PROVIDED BY THE COPYRIGHT HOLDERS AND CONTRIBUTORS
 * "AS IS" AND ANY EXPRESS OR IMPLIED WARRANTIES, INCLUDING, BUT NOT
 * LIMITED TO, THE IMPLIED WARRANTIES OF MERCHANTABILITY AND FITNESS FOR
 * A PARTICULAR PURPOSE ARE DISCLAIMED. IN NO EVENT SHALL THE COPYRIGHT
 * OWNER OR CONTRIBUTORS BE LIABLE FOR ANY DIRECT, INDIRECT, INCIDENTAL,
 * SPECIAL, EXEMPLARY, OR CONSEQUENTIAL DAMAGES (INCLUDING, BUT NOT
 * LIMITED TO, PROCUREMENT OF SUBSTITUTE GOODS OR SERVICES; LOSS OF USE,
 * DATA, OR PROFITS; OR BUSINESS INTERRUPTION) HOWEVER CAUSED AND ON ANY
 * THEORY OF LIABILITY, WHETHER IN CONTRACT, STRICT LIABILITY, OR TORT
 * (INCLUDING NEGLIGENCE OR OTHERWISE) ARISING IN ANY WAY OUT OF THE USE
 * OF THIS SOFTWARE, EVEN IF ADVISED OF THE POSSIBILITY OF SUCH DAMAGE.
 */

#ifndef __PROCESS_HH__
#define __PROCESS_HH__

//
// The purpose of this code is to fake the loader & syscall mechanism
// when there's no OS: thus there's no reason to use it in FULL_SYSTEM
// mode when we do have an OS.
//
#include "config/full_system.hh"

#if !FULL_SYSTEM

#include <vector>

<<<<<<< HEAD
=======
#include "arch/isa_traits.hh"
#include "sim/sim_object.hh"
#include "sim/stats.hh"
>>>>>>> 7b283dbc
#include "base/statistics.hh"
#include "base/trace.hh"
#include "mem/memory.hh"
//#include "mem/mem_interface.hh"
#include "mem/page_table.hh"
#include "sim/sim_object.hh"
#include "sim/stats.hh"
#include "targetarch/isa_traits.hh"

class CPUExecContext;
class ExecContext;
<<<<<<< HEAD
class TranslatingPort;
class System;

=======
class FunctionalMemory;
class SyscallDesc;
>>>>>>> 7b283dbc
class Process : public SimObject
{
  protected:
    typedef TheISA::RegFile RegFile;
    typedef TheISA::MachInst MachInst;
  public:

    /// Pointer to object representing the system this process is
    /// running on.
    System *system;

    // have we initialized an execution context from this process?  If
    // yes, subsequent contexts are assumed to be for dynamically
    // created threads and are not initialized.
    bool initialContextLoaded;

    // execution contexts associated with this process
    std::vector<ExecContext *> execContexts;

    // number of CPUs (esxec contexts, really) assigned to this process.
    unsigned int numCpus() { return execContexts.size(); }

    // record of blocked context
    struct WaitRec
    {
        Addr waitChan;
        ExecContext *waitingContext;

        WaitRec(Addr chan, ExecContext *ctx)
            : waitChan(chan), waitingContext(ctx)
        {	}
    };

    // list of all blocked contexts
    std::list<WaitRec> waitList;

<<<<<<< HEAD
=======
    RegFile *init_regs;		// initial register contents
    CPUExecContext *cpuXC;      // XC to hold the init_regs

>>>>>>> 7b283dbc
    Addr text_base;		// text (code) segment base
    unsigned text_size;		// text (code) size in bytes

    Addr data_base;		// initialized data segment base
    unsigned data_size;		// initialized data + bss size in bytes

    Addr brk_point;		// top of the data segment

    Addr stack_base;		// stack segment base (highest address)
    unsigned stack_size;	// initial stack size
    Addr stack_min;		// lowest address accessed on the stack

    // addr to use for next stack region (for multithreaded apps)
    Addr next_thread_stack_base;

    // Base of region for mmaps (when user doesn't specify an address).
    Addr mmap_start;
    Addr mmap_end;

    // Base of region for nxm data
    Addr nxm_start;
    Addr nxm_end;

    std::string prog_fname;	// file name
    Addr prog_entry;		// entry point (initial PC)

    Stats::Scalar<> num_syscalls;	// number of syscalls executed


  protected:
    // constructor
    Process(const std::string &nm,
            System *_system,
            int stdin_fd, 	// initial I/O descriptors
            int stdout_fd,
            int stderr_fd);

    // post initialization startup
    virtual void startup();

  protected:
    /// Memory object for initialization (image loading)
    TranslatingPort *initVirtMem;

  public:
    PageTable *pTable;

  private:
    // file descriptor remapping support
    static const int MAX_FD = 256;	// max legal fd value
    int fd_map[MAX_FD+1];

  public:
    // static helper functions to generate file descriptors for constructor
    static int openInputFile(const std::string &filename);
    static int openOutputFile(const std::string &filename);

    // override of virtual SimObject method: register statistics
    virtual void regStats();

    // register an execution context for this process.
    // returns xc's cpu number (index into execContexts[])
    int registerExecContext(ExecContext *xc);


    void replaceExecContext(ExecContext *xc, int xcIndex);

    // map simulator fd sim_fd to target fd tgt_fd
    void dup_fd(int sim_fd, int tgt_fd);

    // generate new target fd for sim_fd
    int alloc_fd(int sim_fd);

    // free target fd (e.g., after close)
    void free_fd(int tgt_fd);

    // look up simulator fd for given target fd
    int sim_fd(int tgt_fd);

    // is this a valid instruction fetch address?
    bool validInstAddr(Addr addr)
    {
        return (text_base <= addr &&
                addr < text_base + text_size &&
                !(addr & (sizeof(MachInst)-1)));
    }

    // is this a valid address? (used to filter data fetches)
    // note that we just assume stack size <= 16MB
    // this may be alpha-specific
    bool validDataAddr(Addr addr)
    {
        return ((data_base <= addr && addr < brk_point) ||
                (next_thread_stack_base <= addr && addr < stack_base) ||
                (text_base <= addr && addr < (text_base + text_size)) ||
                (mmap_start <= addr && addr < mmap_end) ||
                (nxm_start <= addr && addr < nxm_end));
    }

    virtual void syscall(ExecContext *xc) = 0;
};

//
// "Live" process with system calls redirected to host system
//
class ObjectFile;
class LiveProcess : public Process
{
  protected:
    ObjectFile *objFile;
    std::vector<std::string> argv;
    std::vector<std::string> envp;

    LiveProcess(const std::string &nm, ObjectFile *objFile,
                System *_system, int stdin_fd, int stdout_fd, int stderr_fd,
                std::vector<std::string> &argv,
                std::vector<std::string> &envp);

    void startup();

  public:
    // this function is used to create the LiveProcess object, since
    // we can't tell which subclass of LiveProcess to use until we
    // open and look at the object file.
    static LiveProcess *create(const std::string &nm,
                               System *_system,
                               int stdin_fd, int stdout_fd, int stderr_fd,
                               std::string executable,
                               std::vector<std::string> &argv,
                               std::vector<std::string> &envp);

    virtual void syscall(ExecContext *xc);

    virtual SyscallDesc* getDesc(int callnum) { panic("Must be implemented."); }

};


#endif // !FULL_SYSTEM

#endif // __PROCESS_HH__<|MERGE_RESOLUTION|>--- conflicted
+++ resolved
@@ -40,12 +40,7 @@
 
 #include <vector>
 
-<<<<<<< HEAD
-=======
 #include "arch/isa_traits.hh"
-#include "sim/sim_object.hh"
-#include "sim/stats.hh"
->>>>>>> 7b283dbc
 #include "base/statistics.hh"
 #include "base/trace.hh"
 #include "mem/memory.hh"
@@ -57,14 +52,10 @@
 
 class CPUExecContext;
 class ExecContext;
-<<<<<<< HEAD
+class SyscallDesc;
 class TranslatingPort;
 class System;
 
-=======
-class FunctionalMemory;
-class SyscallDesc;
->>>>>>> 7b283dbc
 class Process : public SimObject
 {
   protected:
@@ -101,12 +92,6 @@
     // list of all blocked contexts
     std::list<WaitRec> waitList;
 
-<<<<<<< HEAD
-=======
-    RegFile *init_regs;		// initial register contents
-    CPUExecContext *cpuXC;      // XC to hold the init_regs
-
->>>>>>> 7b283dbc
     Addr text_base;		// text (code) segment base
     unsigned text_size;		// text (code) size in bytes
 
