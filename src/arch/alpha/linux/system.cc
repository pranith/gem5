/*
 * Copyright (c) 2004-2005 The Regents of The University of Michigan
 * All rights reserved.
 *
 * Redistribution and use in source and binary forms, with or without
 * modification, are permitted provided that the following conditions are
 * met: redistributions of source code must retain the above copyright
 * notice, this list of conditions and the following disclaimer;
 * redistributions in binary form must reproduce the above copyright
 * notice, this list of conditions and the following disclaimer in the
 * documentation and/or other materials provided with the distribution;
 * neither the name of the copyright holders nor the names of its
 * contributors may be used to endorse or promote products derived from
 * this software without specific prior written permission.
 *
 * THIS SOFTWARE IS PROVIDED BY THE COPYRIGHT HOLDERS AND CONTRIBUTORS
 * "AS IS" AND ANY EXPRESS OR IMPLIED WARRANTIES, INCLUDING, BUT NOT
 * LIMITED TO, THE IMPLIED WARRANTIES OF MERCHANTABILITY AND FITNESS FOR
 * A PARTICULAR PURPOSE ARE DISCLAIMED. IN NO EVENT SHALL THE COPYRIGHT
 * OWNER OR CONTRIBUTORS BE LIABLE FOR ANY DIRECT, INDIRECT, INCIDENTAL,
 * SPECIAL, EXEMPLARY, OR CONSEQUENTIAL DAMAGES (INCLUDING, BUT NOT
 * LIMITED TO, PROCUREMENT OF SUBSTITUTE GOODS OR SERVICES; LOSS OF USE,
 * DATA, OR PROFITS; OR BUSINESS INTERRUPTION) HOWEVER CAUSED AND ON ANY
 * THEORY OF LIABILITY, WHETHER IN CONTRACT, STRICT LIABILITY, OR TORT
 * (INCLUDING NEGLIGENCE OR OTHERWISE) ARISING IN ANY WAY OUT OF THE USE
 * OF THIS SOFTWARE, EVEN IF ADVISED OF THE POSSIBILITY OF SUCH DAMAGE.
 *
 * Authors: Ali Saidi
 *          Lisa Hsu
 *          Nathan Binkert
 *          Steve Reinhardt
 */

/**
 * @file
 * This code loads the linux kernel, console, pal and patches certain
 * functions.  The symbol tables are loaded so that traces can show
 * the executing function and we can skip functions. Various delay
 * loops are skipped and their final values manually computed to speed
 * up boot time.
 */

#include "arch/alpha/linux/system.hh"
#include "arch/alpha/linux/threadinfo.hh"
#include "arch/alpha/idle_event.hh"
#include "arch/alpha/system.hh"
#include "arch/vtophys.hh"
#include "base/loader/symtab.hh"
#include "cpu/base.hh"
#include "cpu/thread_context.hh"
#include "debug/Thread.hh"
#include "kern/linux/events.hh"
#include "kern/linux/printk.hh"
#include "mem/physical.hh"
#include "mem/port.hh"
#include "sim/arguments.hh"
#include "sim/byteswap.hh"

using namespace std;
using namespace AlphaISA;
using namespace Linux;

LinuxAlphaSystem::LinuxAlphaSystem(Params *p)
    : AlphaSystem(p)
{
}

void
LinuxAlphaSystem::initState()
{
    // Moved from the constructor to here since it relies on the
    // address map being resolved in the interconnect

    // Call the initialisation of the super class
    AlphaSystem::initState();

    Addr addr = 0;

    /**
     * The symbol swapper_pg_dir marks the beginning of the kernel and
     * the location of bootloader passed arguments
     */
    if (!kernelSymtab->findAddress("swapper_pg_dir", KernelStart)) {
        panic("Could not determine start location of kernel");
    }

    /**
     * Since we aren't using a bootloader, we have to copy the
     * kernel arguments directly into the kernel's memory.
     */
    virtProxy->writeBlob(CommandLine(),
                         (uint8_t*)params()->boot_osflags.c_str(),
                         params()->boot_osflags.length()+1);

    /**
     * find the address of the est_cycle_freq variable and insert it
     * so we don't through the lengthly process of trying to
     * calculated it by using the PIT, RTC, etc.
     */
    if (kernelSymtab->findAddress("est_cycle_freq", addr))
        virtProxy->write(addr, (uint64_t)(SimClock::Frequency /
                                          params()->boot_cpu_frequency));


    /**
     * EV5 only supports 127 ASNs so we are going to tell the kernel that the
     * paritiuclar EV6 we have only supports 127 asns.
     * @todo At some point we should change ev5.hh and the palcode to support
     * 255 ASNs.
     */
    if (kernelSymtab->findAddress("dp264_mv", addr))
        virtProxy->write(addr + 0x18, LittleEndianGuest::htog((uint32_t)127));
    else
        panic("could not find dp264_mv\n");

#ifndef NDEBUG
    kernelPanicEvent = addKernelFuncEvent<BreakPCEvent>("panic");
    if (!kernelPanicEvent)
        panic("could not find kernel symbol \'panic\'");

#if 0
    kernelDieEvent = addKernelFuncEvent<BreakPCEvent>("die_if_kernel");
    if (!kernelDieEvent)
        panic("could not find kernel symbol \'die_if_kernel\'");
#endif

#endif

    /**
     * Any time ide_delay_50ms, calibarte_delay or
     * determine_cpu_caches is called just skip the
     * function. Currently determine_cpu_caches only is used put
     * information in proc, however if that changes in the future we
     * will have to fill in the cache size variables appropriately.
     */

    skipIdeDelay50msEvent =
        addKernelFuncEvent<SkipFuncEvent>("ide_delay_50ms");
    skipDelayLoopEvent =
        addKernelFuncEvent<SkipDelayLoopEvent>("calibrate_delay");
    skipCacheProbeEvent =
        addKernelFuncEvent<SkipFuncEvent>("determine_cpu_caches");
    debugPrintkEvent = addKernelFuncEvent<DebugPrintkEvent>("dprintk");
    idleStartEvent = addKernelFuncEvent<IdleStartEvent>("cpu_idle");

    // Disable for now as it runs into panic() calls in VPTr methods
    // (see sim/vptr.hh).  Once those bugs are fixed, we can
    // re-enable, but we should find a better way to turn it on than
    // using DTRACE(Thread), since looking at a trace flag at tick 0
    // leads to non-intuitive behavior with --trace-start.
    if (false && kernelSymtab->findAddress("alpha_switch_to", addr)) {
        printThreadEvent = new PrintThreadInfo(&pcEventQueue, "threadinfo",
                                               addr + sizeof(MachInst) * 6);
    } else {
        printThreadEvent = NULL;
    }
}

LinuxAlphaSystem::~LinuxAlphaSystem()
{
#ifndef NDEBUG
    delete kernelPanicEvent;
#endif
    delete skipIdeDelay50msEvent;
    delete skipDelayLoopEvent;
    delete skipCacheProbeEvent;
    delete debugPrintkEvent;
    delete idleStartEvent;
    delete printThreadEvent;
}

void
LinuxAlphaSystem::setDelayLoop(ThreadContext *tc)
{
    Addr addr = 0;
    if (kernelSymtab->findAddress("loops_per_jiffy", addr)) {
        Tick cpuFreq = tc->getCpuPtr()->frequency();
<<<<<<< HEAD
        assert(intrFreq);
        VirtualPort *vp;
=======
        Tick intrFreq = platform->intrFrequency();
        FSTranslatingPortProxy* vp;
>>>>>>> 4acca8a0

        vp = tc->getVirtProxy();
        vp->writeHtoG(addr, (uint32_t)((cpuFreq / intrFreq) * 0.9988));
    }
}

void
LinuxAlphaSystem::SkipDelayLoopEvent::process(ThreadContext *tc)
{
    SkipFuncEvent::process(tc);
    // calculate and set loops_per_jiffy
    ((LinuxAlphaSystem *)tc->getSystemPtr())->setDelayLoop(tc);
}

void
LinuxAlphaSystem::PrintThreadInfo::process(ThreadContext *tc)
{
    Linux::ThreadInfo ti(tc);

    DPRINTF(Thread, "Currently Executing Thread %s, pid %d, started at: %d\n",
            ti.curTaskName(), ti.curTaskPID(), ti.curTaskStart());
}

LinuxAlphaSystem *
LinuxAlphaSystemParams::create()
{
    return new LinuxAlphaSystem(this);
}<|MERGE_RESOLUTION|>--- conflicted
+++ resolved
@@ -175,13 +175,8 @@
     Addr addr = 0;
     if (kernelSymtab->findAddress("loops_per_jiffy", addr)) {
         Tick cpuFreq = tc->getCpuPtr()->frequency();
-<<<<<<< HEAD
         assert(intrFreq);
-        VirtualPort *vp;
-=======
-        Tick intrFreq = platform->intrFrequency();
         FSTranslatingPortProxy* vp;
->>>>>>> 4acca8a0
 
         vp = tc->getVirtProxy();
         vp->writeHtoG(addr, (uint32_t)((cpuFreq / intrFreq) * 0.9988));
